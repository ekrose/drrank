--- conflicted
+++ resolved
@@ -143,20 +143,7 @@
                                 options={'maxiter':10000,
                                          'xatol':1e-12})
         c = result.x
-<<<<<<< HEAD
-        if (minimgap(0, P, Q, alpha_0, options_fmin, 
-                    supp_theta, sd_ests, mean_ests, 
-                     vcv_ests) < result.fun):
-            c = 0
-            print("Unpenalized likelihood provides best fit, setting penalty = 0")
-
-        for c in range(100):
-            print(minimgap(c/1000, P, Q, alpha_0, options_fmin, 
-                    supp_theta, sd_ests, mean_ests, 
-                     vcv_ests))
-
-=======
->>>>>>> 53e5c16f
+
         # Check if the minimization was successful
         if result.success != True:
             raise AssertionError("Optimization was unsuccessful")
