--- conflicted
+++ resolved
@@ -1,66 +1,63 @@
-# DRrank
-
-DRrank is a Python library to implement the Empirical Bayes ranking scheme developed in Kline, Rose, and Walters (2023).
-
-## Installation:
-
-The package uses the Gurobi optimizer. To use **DRrank** you must first install Gurobia and acquire a license. More guidance is available from Guorbi [here](https://www.gurobi.com/documentation/9.5/quickstart_windows/cs_python_installation_opt.html)). Gurobi offers a variety of free licenses for academic use. For more information, see the following [page](https://www.gurobi.com/academia/academic-program-and-licenses/).
-
-
-After having successfully set up Gurobipy, install  **DRrank** via pip:
-
-```bash
-pip install drrank
-```
-
-## Usage
-
-To compute rankings, provide the **fit** function with a matrix $P$ of posterior estimates of the probability observation i's latent measure (e.g., bias, quality, etc.) exceeds unit j's. That is, each element of this matrix takes the form:
-
-$P_{ij} = Pr(\theta_i > \theta_j | Y_i = y_i, Y_j = y_j)$
-
-**DRrank** expects these probabilities to satisfy $P_ij = 1-P_ji$. 
-
-
-There are two ways to use **DRrank**.
-
-First, One can supply a parameter $\lambda \in [0,1]$, which corresponds to the user's value of correctly ranking pairs of units relative to the costs of misclassifying them. $\lambda=1$ implies correct and incorrect rankings are valued equally, while $\lambda=0$ implies correct rankings are not valued at all. In pairwise comparisons between units, it is optimal to assign unit $i$ a higher grade than unit $j$ when $P_{ij} > 1/(1+\lambda)$, which implies $\lambda$ also corresponds to the minimum level of posterior certainty required to rank units pairwise.
-
-```python
-from drrank import fit
-from simul_pij import simul_data
-
-# Simulate data
-p_ij = simul_data(size = 25)
-
-# Fit the report card function
-results = fit(p_ij, lamb = 0.25, DR = None, save_controls=True)
-```
-
-We also provide a function to test a variety of different values of $\lambda$:
-
-```python
-from drrank import fit_multiple
-<<<<<<< HEAD
-=======
-
-# looping over lambda
-lamdas = np.append(np.arange(0, 0.9, 0.01), [1.0])
->>>>>>> c73ef8e9
-
-# Try different values of Lambda
-results_l = fit_multiple(p_ij, np.arange(0, 0.9, 0.01))
-```
-
-Second, one can ask **DRrank** to compute grades that maximize Kendall (1938)'s $\tau$, a measure of the rank correlation between units' latent rankings and assigned grades, subject to a constraint on the expected share of pairwise units incorrectly classified, which we refer to as the discordance proportion.
-
-```python
-
-# Fit the report card function
-results = fit(p_ij, lamb = None, DR = 0.05, save_controls=True)
-```
-
-The results report the assigned grade for each unit along with its Condorcet rank (grades under $\lambda = 1$) along with the row index of $P$.
-
-
-
+# DRrank
+
+DRrank is a Python library to implement the Empirical Bayes ranking scheme developed in Kline, Rose, and Walters (2023).
+
+## Installation:
+
+The package uses the Gurobi optimizer. To use **DRrank** you must first install Gurobia and acquire a license. More guidance is available from Guorbi [here](https://www.gurobi.com/documentation/9.5/quickstart_windows/cs_python_installation_opt.html)). Gurobi offers a variety of free licenses for academic use. For more information, see the following [page](https://www.gurobi.com/academia/academic-program-and-licenses/).
+
+
+After having successfully set up Gurobipy, install  **DRrank** via pip:
+
+```bash
+pip install drrank
+```
+
+## Usage
+
+To compute rankings, provide the **fit** function with a matrix $P$ of posterior estimates of the probability observation i's latent measure (e.g., bias, quality, etc.) exceeds unit j's. That is, each element of this matrix takes the form:
+
+$P_{ij} = Pr(\theta_i > \theta_j | Y_i = y_i, Y_j = y_j)$
+
+**DRrank** expects these probabilities to satisfy $P_ij = 1-P_ji$. 
+
+
+There are two ways to use **DRrank**.
+
+First, One can supply a parameter $\lambda \in [0,1]$, which corresponds to the user's value of correctly ranking pairs of units relative to the costs of misclassifying them. $\lambda=1$ implies correct and incorrect rankings are valued equally, while $\lambda=0$ implies correct rankings are not valued at all. In pairwise comparisons between units, it is optimal to assign unit $i$ a higher grade than unit $j$ when $P_{ij} > 1/(1+\lambda)$, which implies $\lambda$ also corresponds to the minimum level of posterior certainty required to rank units pairwise.
+
+```python
+from drrank import fit
+from simul_pij import simul_data
+
+# Simulate data
+p_ij = simul_data(size = 25)
+
+# Fit the report card function
+results = fit(p_ij, lamb = 0.25, DR = None, save_controls=True)
+```
+
+We also provide a function to test a variety of different values of $\lambda$:
+
+```python
+from drrank import fit_multiple
+
+# looping over lambda
+lamdas = np.append(np.arange(0, 0.9, 0.01), [1.0])
+
+# Try different values of Lambda
+results_l = fit_multiple(p_ij, np.arange(0, 0.9, 0.01))
+```
+
+Second, one can ask **DRrank** to compute grades that maximize Kendall (1938)'s $\tau$, a measure of the rank correlation between units' latent rankings and assigned grades, subject to a constraint on the expected share of pairwise units incorrectly classified, which we refer to as the discordance proportion.
+
+```python
+
+# Fit the report card function
+results = fit(p_ij, lamb = None, DR = 0.05, save_controls=True)
+```
+
+The results report the assigned grade for each unit along with its Condorcet rank (grades under $\lambda = 1$) along with the row index of $P$.
+
+
+